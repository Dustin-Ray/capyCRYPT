--- conflicted
+++ resolved
@@ -656,7 +656,6 @@
         let ver = &kmac_xof(ka, &self.msg, 512, "AES", 256);
         self.op_result = Some(self.digest.as_mut().unwrap() == ver);
     }
-<<<<<<< HEAD
 
     /// # Symmetric Encryption using AES in CTR Mode
     /// Encrypts a [`Message`] using the AES algorithm in CTR (Counter) mode.
@@ -782,7 +781,7 @@
 
         let ver = &kmac_xof(ka, &self.msg, 512, "AES", 256);
         self.op_result = Some(self.digest.as_mut().unwrap() == ver);
-=======
+    }
 }
 
 ///
@@ -1011,6 +1010,5 @@
             .as_ref()
             .map(|digest| *digest == expected.to_vec())
             .unwrap_or(false));
->>>>>>> 67cbadd3
     }
 }