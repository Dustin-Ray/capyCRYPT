--- conflicted
+++ resolved
@@ -69,7 +69,7 @@
 }
 
 pub mod byte_utils {
-<<<<<<< HEAD
+    use num_bigint::{BigInt as big, RandBigInt, Sign};
     use crypto_bigint::Encoding;
     use crypto_bigint::U448;
     use num_bigint::{BigInt as big, RandBigInt};
@@ -78,12 +78,7 @@
     use rand::thread_rng;
 
     use crate::curve::field::scalar::Scalar;
-=======
-    use num_bigint::{BigInt as big, RandBigInt, Sign};
-    /// Aux methods for byte operations.
-    use rand::prelude::*;
     use rand::thread_rng;
->>>>>>> c0f585ca
 
     /// Gets size number of random bytes.
     /// * `size`: number of bytes requested
@@ -95,6 +90,14 @@
     }
 
     /// Get a random big with size number of bits
+    pub fn get_random_big(bits: usize) -> big {
+        let mut rng = thread_rng();
+
+        // The `gen_bigint` method takes the number of bits as argument to generate
+        // a random `BigInt`. If you want a non-negative number, make sure the most
+        // significant bit is not set, which will effectively give you a number with
+        // one bit less than the specified size.
+        rng.gen_bigint(bits as u64)
     pub fn get_random_big(bits: usize) -> big {
         let mut rng = thread_rng();
 
@@ -121,7 +124,6 @@
         local.format("%Y-%m-%d %H:%M:%S").to_string()
     }
 
-<<<<<<< HEAD
     pub fn bytes_to_scalar(in_bytes: Vec<u8>) -> Scalar {
         Scalar {
             val: (U448::from_be_slice(&in_bytes)),
@@ -130,15 +132,5 @@
 
     pub fn scalar_to_bytes(s: &Scalar) -> Vec<u8> {
         s.val.to_be_bytes().to_vec()
-=======
-    /// Encodes bytes to a hex string and then converts to GMP Integer.
-    pub fn bytes_to_big(in_bytes: Vec<u8>) -> big {
-        big::from_bytes_be(Sign::Plus, &in_bytes)
-    }
-
-    /// Converts big into `Vec<u8>` of form Least significant digit first, with big endian digits.
-    pub fn big_to_bytes(in_val: big) -> Vec<u8> {
-        in_val.to_signed_bytes_be()
->>>>>>> c0f585ca
     }
 }