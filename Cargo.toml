[package]
name = "capycrypt"
<<<<<<< HEAD
version = "0.5.0"
=======
version = "0.4.7"
>>>>>>> 729db52c
edition = "2021"

license = "MIT"
keywords = ["cryptography", "fips202", "fips197", "edwards", "sha3", "schnorr", "AES"]
readme = "README.md"
authors = ["Dustin Ray (Dr. Capybara) <dustinray313@gmail.com>", "Hunter Richardson (HLRichardson-Git) <hunter@hunterrichardson.net>"]
description = "A complete Rust cryptosystem implementing NIST FIPS 202 & NIST FIPS 197 paired with a variety of Edwards curves. An academic exercise in cryptographic algorithm design."
repository = "https://github.com/drcapybara/capyCRYPT"

# See more keys and their definitions at https://doc.rust-lang.org/cargo/reference/manifest.html

[dependencies]
num-bigint = { version = "0.4", features = ["rand"] }
rand = "0.8"
num = {version = "0.4.0"}
hex = {version = "0.4.3"}
byteorder = {version = "1.4.3"}
chrono = {version = "0.4.23"}
criterion = "0.3"


[[bench]]
name = "benchmark_sha3"
harness = false

[[bench]]
name = "benchmark_e222_224"
harness = false

[[bench]]
name = "benchmark_e521_512"
harness = false

[[bench]]
name = "benchmark_aes"
harness = false

[profile.dev]
opt-level = 0

[profile.release]
opt-level = 3

[profile.test] 
opt-level = 3<|MERGE_RESOLUTION|>--- conflicted
+++ resolved
@@ -1,10 +1,6 @@
 [package]
 name = "capycrypt"
-<<<<<<< HEAD
 version = "0.5.0"
-=======
-version = "0.4.7"
->>>>>>> 729db52c
 edition = "2021"
 
 license = "MIT"
