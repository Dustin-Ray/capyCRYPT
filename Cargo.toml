--- conflicted
+++ resolved
@@ -18,7 +18,11 @@
 byteorder = {version = "1.4.3"}
 chrono = {version = "0.4.23"}
 criterion = "0.3"
-<<<<<<< HEAD
+crypto-bigint = "0.5.3"
+fiat-crypto = "0.2.2"
+rand = "0.8"
+num-bigint = { version = "0.4", features = ["rand"] }
+tiny_ed448_goldilocks = "0.1.3"
 aes = "0.8.3"
 rayon = "1.5"
 
@@ -26,13 +30,6 @@
 [[bench]]
 name = "benchmark_sha3"
 harness = false
-=======
-crypto-bigint = "0.5.3"
-fiat-crypto = "0.2.2"
-rand = "0.8"
-num-bigint = { version = "0.4", features = ["rand"] }
-tiny_ed448_goldilocks = "0.1.3"
->>>>>>> b31d8f41
 
 [[bench]]
 name = "benchmark_e448_224"
