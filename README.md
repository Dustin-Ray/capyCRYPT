--- conflicted
+++ resolved
@@ -4,14 +4,11 @@
 [![Crates.io](https://img.shields.io/crates/v/capycrypt?style=flat-square)](https://crates.io/crates/capycrypt)
 [![License: MIT](https://img.shields.io/badge/License-MIT-yellow.svg)](https://github.com/drcapybara/capyCRYPT/blob/master/LICENSE.txt) 
 
-<<<<<<< HEAD
 A complete Rust cryptosystem implementing [NIST FIPS 202](https://nvlpubs.nist.gov/nistpubs/fips/nist.fips.202.pdf) & [NIST FIPS 197](https://nvlpubs.nist.gov/nistpubs/FIPS/NIST.FIPS.197-upd1.pdf) paired with a variety of Edwards curves. An academic exercise in cryptographic algorithm design.
-=======
-A complete Rust cryptosystem implementing [NIST FIPS 202](https://nvlpubs.nist.gov/nistpubs/fips/nist.fips.202.pdf) paired with a variety of Edwards curves.
 
 ## Security
 This library is built with love as an academic excercise in cryptographic algorithm design. Despite how awesome and cool it is, it probably shouldn't be used for anything serious. If you find ways to make it even better, open an issue or PR and we'll gladly engage.
->>>>>>> 729db52c
+
 
 ## Features
 - **SHA-3:** NIST-Compliant Secure Hash Algorithm 3 (SHA-3) implementation for generating cryptographic hash values.
@@ -30,18 +27,7 @@
 ## Installation
 Add the following line to your `Cargo.toml` file:
 ```toml
-<<<<<<< HEAD
 capycrypt = "0.5.0"
-```
-
-### Note: Building the `rug` Crate
-
-This library uses an FFI to GMP by means of the rug crate. To successfully build the `rug` crate, please ensure that you have the `m4` library installed on your system. `m4` is a prerequisite for certain components of the build process. You can install it on debian-like systems with:
-```bash
-apt-get install m4
-=======
-capycrypt = "0.4.7"
->>>>>>> 729db52c
 ```
 
 ## Quick Start
