--- conflicted
+++ resolved
@@ -8,11 +8,8 @@
 
 ## Features
 - **SHA-3:** Secure Hash Algorithm 3 (SHA-3) implementation for generating cryptographic hash values.
-<<<<<<< HEAD
+
 - **Edwards Elliptic Curve:** Edwards curve implementation for elliptic curve cryptography (ECC) operations.
-=======
-- **Edwards Elliptic Curve:** Edwards 521 curve implementation for elliptic curve cryptography (ECC) operations.
->>>>>>> 6f584fcb
 
 ## Supported Operations
 - **Message Digest:** Computes 512 bit hash of a given message.
